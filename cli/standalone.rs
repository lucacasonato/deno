use crate::colors;
use crate::flags::Flags;
use crate::permissions::Permissions;
use crate::program_state::ProgramState;
use crate::tokio_util;
use crate::worker::MainWorker;
use deno_core::error::type_error;
use deno_core::error::AnyError;
use deno_core::futures::FutureExt;
use deno_core::ModuleLoader;
use deno_core::ModuleSpecifier;
use deno_core::OpState;
use std::cell::RefCell;
use std::convert::TryInto;
use std::env::current_exe;
use std::fs::File;
use std::fs::read;
use std::io::Read;
use std::io::Seek;
use std::io::SeekFrom;
use std::io::Write;
use std::pin::Pin;
use std::rc::Rc;
use flate2::read::GzDecoder;

const MAGIC_TRAILER: &[u8; 8] = b"d3n0l4nd";

<<<<<<< HEAD
  let mut current_exe = File::open(&current_exe_path)
    .expect("expected to be able to open current exe");
  let magic_trailer_pos = current_exe
    .seek(SeekFrom::End(-12))
    .expect("expected to be able to seek to magic trailer in current exe");
  let mut magic_trailer = [0; 12];
  current_exe
    .read_exact(&mut magic_trailer)
    .expect("expected to be able to read magic trailer from current exe");
  let (magic_trailer, bundle_pos) = magic_trailer.split_at(4);
  if magic_trailer == b"DENO" {
    let bundle_pos_arr: &[u8; 8] =
      bundle_pos.try_into().expect("slice with incorrect length");
=======
/// This function will try to run this binary as a standalone binary
/// produced by `deno compile`. It determines if this is a stanalone
/// binary by checking for the magic trailer string `D3N0` at EOF-12.
/// After the magic trailer is a u64 pointer to the start of the JS
/// file embedded in the binary. This file is read, and run. If no
/// magic trailer is present, this function exits with Ok(()).
pub fn try_run_standalone_binary(args: Vec<String>) -> Result<(), AnyError> {
  let current_exe_path = current_exe()?;

  let mut current_exe = File::open(current_exe_path)?;
  let trailer_pos = current_exe.seek(SeekFrom::End(-16))?;
  let mut trailer = [0; 16];
  current_exe.read_exact(&mut trailer)?;
  let (magic_trailer, bundle_pos_arr) = trailer.split_at(8);
  if magic_trailer == MAGIC_TRAILER {
    let bundle_pos_arr: &[u8; 8] = bundle_pos_arr.try_into()?;
>>>>>>> f6fa74d5
    let bundle_pos = u64::from_be_bytes(*bundle_pos_arr);
    current_exe.seek(SeekFrom::Start(bundle_pos))?;

<<<<<<< HEAD
    let bundle_len = magic_trailer_pos - bundle_pos;
    let mut compressed = read(&current_exe_path).expect("unable to read exe");

    compressed = Vec::from(compressed.split_at(bundle_pos as usize).1);
    compressed = Vec::from(compressed.split_at(bundle_len as usize).0);

    let mut decompress = GzDecoder::new(&compressed as &[u8]);
    let mut src = String::new();
    decompress.read_to_string(&mut src).unwrap();

    let result = tokio_util::run_basic(run(src));
    if let Err(err) = result {
=======
    let bundle_len = trailer_pos - bundle_pos;
    let mut bundle = String::new();
    current_exe.take(bundle_len).read_to_string(&mut bundle)?;
    // TODO: check amount of bytes read

    if let Err(err) = tokio_util::run_basic(run(bundle, args)) {
>>>>>>> f6fa74d5
      eprintln!("{}: {}", colors::red_bold("error"), err.to_string());
      std::process::exit(1);
    }
    std::process::exit(0);
  } else {
    Ok(())
  }
}

const SPECIFIER: &str = "file://$deno$/bundle.js";

struct EmbeddedModuleLoader(String);

impl ModuleLoader for EmbeddedModuleLoader {
  fn resolve(
    &self,
    _op_state: Rc<RefCell<OpState>>,
    specifier: &str,
    _referrer: &str,
    _is_main: bool,
  ) -> Result<ModuleSpecifier, AnyError> {
    if specifier != SPECIFIER {
      return Err(type_error(
        "Self-contained binaries don't support module loading",
      ));
    }
    Ok(ModuleSpecifier::resolve_url(specifier)?)
  }

  fn load(
    &self,
    _op_state: Rc<RefCell<OpState>>,
    module_specifier: &ModuleSpecifier,
    _maybe_referrer: Option<ModuleSpecifier>,
    _is_dynamic: bool,
  ) -> Pin<Box<deno_core::ModuleSourceFuture>> {
    let module_specifier = module_specifier.clone();
    let code = self.0.to_string();
    async move {
      if module_specifier.to_string() != SPECIFIER {
        return Err(type_error(
          "Self-contained binaries don't support module loading",
        ));
      }
      Ok(deno_core::ModuleSource {
        code,
        module_url_specified: module_specifier.to_string(),
        module_url_found: module_specifier.to_string(),
      })
    }
    .boxed_local()
  }
}

async fn run(source_code: String, args: Vec<String>) -> Result<(), AnyError> {
  let mut flags = Flags::default();
  flags.argv = args[1..].to_vec();
  // TODO(lucacasonato): remove once you can specify this correctly through embedded metadata
  flags.unstable = true;
  let main_module = ModuleSpecifier::resolve_url(SPECIFIER)?;
  let program_state = ProgramState::new(flags.clone())?;
  let permissions = Permissions::allow_all();
  let module_loader = Rc::new(EmbeddedModuleLoader(source_code));
  let mut worker = MainWorker::from_options(
    &program_state,
    main_module.clone(),
    permissions,
    module_loader,
  );
  worker.execute_module(&main_module).await?;
  worker.execute("window.dispatchEvent(new Event('load'))")?;
  worker.run_event_loop().await?;
  worker.execute("window.dispatchEvent(new Event('unload'))")?;
  Ok(())
}

/// This functions creates a standalone deno binary by appending a bundle
/// and magic trailer to the currently executing binary.
pub async fn create_standalone_binary(
  mut source_code: Vec<u8>,
  out_file: String,
) -> Result<(), AnyError> {
  let original_binary_path = std::env::current_exe()?;
  let mut original_bin = tokio::fs::read(original_binary_path).await?;

  let mut trailer = MAGIC_TRAILER.to_vec();
  trailer.write_all(&original_bin.len().to_be_bytes())?;

  let mut final_bin =
    Vec::with_capacity(original_bin.len() + source_code.len() + trailer.len());
  final_bin.append(&mut original_bin);
  final_bin.append(&mut source_code);
  final_bin.append(&mut trailer);

  let out_file = if cfg!(windows) && !out_file.ends_with(".exe") {
    format!("{}.exe", out_file)
  } else {
    out_file
  };
  tokio::fs::write(&out_file, final_bin).await?;
  #[cfg(unix)]
  {
    use std::os::unix::fs::PermissionsExt;
    let perms = std::fs::Permissions::from_mode(0o777);
    tokio::fs::set_permissions(out_file, perms).await?;
  }

  Ok(())
}<|MERGE_RESOLUTION|>--- conflicted
+++ resolved
@@ -14,7 +14,6 @@
 use std::convert::TryInto;
 use std::env::current_exe;
 use std::fs::File;
-use std::fs::read;
 use std::io::Read;
 use std::io::Seek;
 use std::io::SeekFrom;
@@ -25,21 +24,6 @@
 
 const MAGIC_TRAILER: &[u8; 8] = b"d3n0l4nd";
 
-<<<<<<< HEAD
-  let mut current_exe = File::open(&current_exe_path)
-    .expect("expected to be able to open current exe");
-  let magic_trailer_pos = current_exe
-    .seek(SeekFrom::End(-12))
-    .expect("expected to be able to seek to magic trailer in current exe");
-  let mut magic_trailer = [0; 12];
-  current_exe
-    .read_exact(&mut magic_trailer)
-    .expect("expected to be able to read magic trailer from current exe");
-  let (magic_trailer, bundle_pos) = magic_trailer.split_at(4);
-  if magic_trailer == b"DENO" {
-    let bundle_pos_arr: &[u8; 8] =
-      bundle_pos.try_into().expect("slice with incorrect length");
-=======
 /// This function will try to run this binary as a standalone binary
 /// produced by `deno compile`. It determines if this is a stanalone
 /// binary by checking for the magic trailer string `D3N0` at EOF-12.
@@ -56,31 +40,21 @@
   let (magic_trailer, bundle_pos_arr) = trailer.split_at(8);
   if magic_trailer == MAGIC_TRAILER {
     let bundle_pos_arr: &[u8; 8] = bundle_pos_arr.try_into()?;
->>>>>>> f6fa74d5
     let bundle_pos = u64::from_be_bytes(*bundle_pos_arr);
     current_exe.seek(SeekFrom::Start(bundle_pos))?;
 
-<<<<<<< HEAD
-    let bundle_len = magic_trailer_pos - bundle_pos;
-    let mut compressed = read(&current_exe_path).expect("unable to read exe");
+    let bundle_len = trailer_pos - bundle_pos;
 
-    compressed = Vec::from(compressed.split_at(bundle_pos as usize).1);
-    compressed = Vec::from(compressed.split_at(bundle_len as usize).0);
+    let mut compressed = Vec::<u8>::new();
+    current_exe.take(bundle_len).read_to_end(&mut compressed)
+      .expect("expected to read compressed bundle");
+    // TODO: check amount of bytes read
 
     let mut decompress = GzDecoder::new(&compressed as &[u8]);
-    let mut src = String::new();
-    decompress.read_to_string(&mut src).unwrap();
-
-    let result = tokio_util::run_basic(run(src));
-    if let Err(err) = result {
-=======
-    let bundle_len = trailer_pos - bundle_pos;
     let mut bundle = String::new();
-    current_exe.take(bundle_len).read_to_string(&mut bundle)?;
-    // TODO: check amount of bytes read
+    decompress.read_to_string(&mut bundle).expect("expected to decompress bundle");
 
     if let Err(err) = tokio_util::run_basic(run(bundle, args)) {
->>>>>>> f6fa74d5
       eprintln!("{}: {}", colors::red_bold("error"), err.to_string());
       std::process::exit(1);
     }
