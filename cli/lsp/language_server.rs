--- conflicted
+++ resolved
@@ -196,23 +196,12 @@
       let diagnostic_collection = diagnostic_collection.clone();
       async {
         let mark = self.performance.mark("prepare_diagnostics_ts");
-<<<<<<< HEAD
-        let diagnostics = Some(
-          diagnostics::generate_ts_diagnostics(
-            state_snapshot,
-            diagnostic_collection,
-            &self.ts_server,
-          )
-          .await?,
-        );
-=======
-        diagnostics = diagnostics::generate_ts_diagnostics(
-          self.snapshot(),
-          self.diagnostics.clone(),
+        let diagnostics = diagnostics::generate_ts_diagnostics(
+          state_snapshot,
+          diagnostic_collection,
           &self.ts_server,
         )
         .await?;
->>>>>>> 91ae6df3
         self.performance.measure(mark);
         Ok::<_, AnyError>(diagnostics)
       }
